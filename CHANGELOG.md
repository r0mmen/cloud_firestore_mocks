--- conflicted
+++ resolved
@@ -1,5 +1,3 @@
-<<<<<<< HEAD
-=======
 ## 0.2.4
 
 - cleaned up the public documentation to expose only MockFirestoreInstance.
@@ -13,7 +11,6 @@
 - added support for isGreaterThanOrEqualTo, isLessThan, isLessThanOrEqualTo in CollectionReference.where
 - implemented mock DocumentReference.delete
 
->>>>>>> 06b068be
 ## 0.2.1
 
 - Fixed snapshots not firing several times.
