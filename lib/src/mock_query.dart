--- conflicted
+++ resolved
@@ -139,8 +139,8 @@
       List<dynamic> arrayContainsAny,
       List<dynamic> whereIn,
       bool isNull}) {
-<<<<<<< HEAD
-    _QueryOperation operation = (documents) => documents.where((document) {
+    final operation = (List<DocumentSnapshot> documents) => documents
+        .where((document) {
           dynamic value;
           if (field is String) {
             value = document[field];
@@ -148,19 +148,6 @@
             value = document.documentID;
           }
           return _valueMatchesQuery(value,
-              isEqualTo: isEqualTo,
-              isLessThan: isLessThan,
-              isLessThanOrEqualTo: isLessThanOrEqualTo,
-              isGreaterThan: isGreaterThan,
-              isGreaterThanOrEqualTo: isGreaterThanOrEqualTo,
-              arrayContains: arrayContains,
-              arrayContainsAny: arrayContainsAny,
-              whereIn: whereIn,
-              isNull: isNull);
-        }).toList();
-=======
-    final operation = (List<DocumentSnapshot> documents) => documents
-        .where((document) => _valueMatchesQuery(document[field],
             isEqualTo: isEqualTo,
             isLessThan: isLessThan,
             isLessThanOrEqualTo: isLessThanOrEqualTo,
@@ -169,9 +156,9 @@
             arrayContains: arrayContains,
             arrayContainsAny: arrayContainsAny,
             whereIn: whereIn,
-            isNull: isNull))
+            isNull: isNull);
+        })
         .toList();
->>>>>>> 0f23a713
     return MockQuery(this, operation);
   }
 
