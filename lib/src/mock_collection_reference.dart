--- conflicted
+++ resolved
@@ -88,11 +88,8 @@
 
   @override
   Future<DocumentReference> add(Map<String, dynamic> data) {
-<<<<<<< HEAD
+    validateDocumentValue(data);
     final dataCopy = deepCopy(data);
-=======
-    validateDocumentValue(data);
->>>>>>> 2d46ad1c
     final childId = _generateAutoId();
     final keysWithDateTime = data.keys.where((key) => data[key] is DateTime);
     for (final key in keysWithDateTime) {
