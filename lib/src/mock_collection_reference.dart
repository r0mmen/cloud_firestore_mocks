import 'dart:async';
import 'dart:math';

import 'package:cloud_firestore/cloud_firestore.dart';
import 'package:cloud_firestore_mocks/cloud_firestore_mocks.dart';
import 'package:cloud_firestore_platform_interface/cloud_firestore_platform_interface.dart';

import 'mock_document_reference.dart';
import 'mock_document_snapshot.dart';
import 'mock_query.dart';
import 'mock_snapshot.dart';
import 'util.dart';

const snapshotsStreamKey = '_snapshots';

class MockCollectionReference extends MockQuery implements CollectionReference {
  final Map<String, dynamic> root;
  final Map<String, dynamic> docsData;
  final Map<String, dynamic> snapshotStreamControllerRoot;
  final MockFirestoreInstance _firestore;
  final bool _isCollectionGroup;

  /// Path from the root to this collection. For example "users/USER0004/friends"
  final String _path;

  // ignore: unused_field
  final CollectionReferencePlatform _delegate = null;

  StreamController<QuerySnapshot> get snapshotStreamController {
    if (!snapshotStreamControllerRoot.containsKey(snapshotsStreamKey)) {
      snapshotStreamControllerRoot[snapshotsStreamKey] =
          StreamController<QuerySnapshot>.broadcast();
    }
    return snapshotStreamControllerRoot[snapshotsStreamKey];
  }

<<<<<<< HEAD
  MockCollectionReference(
      this._firestore, this._path, this.root, this.snapshotStreamControllerRoot,
      {isCollectionGroup = false})
      : _isCollectionGroup = isCollectionGroup,
        super();
=======
  MockCollectionReference(this._firestore, this._path, this.root, this.docsData,
      this.snapshotStreamControllerRoot)
      : super();
>>>>>>> fb40be22

  @override
  Firestore get firestore => _firestore;

  @override
  String get path => _path;

  @override
  DocumentReference parent() {
    final segments = _path.split('/');
    final segmentLength = segments.length;
    if (segmentLength > 1) {
      final parentSegments = segments.sublist(0, segmentLength - 1);
      final parentPath = parentSegments.join('/');
      return _firestore.document(parentPath);
    } else {
      // This is not a subcollection, returning null
      // https://firebase.google.com/docs/reference/js/firebase.firestore.CollectionReference
      return null;
    }
  }

  String get _collectionId {
    assert(_isCollectionGroup, 'alias for only CollectionGroup');
    return _path;
  }

  @override
  Future<QuerySnapshot> getDocuments(
      {Source source = Source.serverAndCache}) async {
<<<<<<< HEAD
    var documents = <MockDocumentSnapshot>[];
    if (_isCollectionGroup) {
      documents = _buildDocumentsForCollectionGroup(root, []);
    } else {
      documents = root.entries.map((entry) {
        MockDocumentReference documentReference = _documentReference(
            _firestore, _path, entry.key, root, snapshotStreamControllerRoot);
        return MockDocumentSnapshot(
            documentReference, entry.key, entry.value, true);
      }).toList();
    }
    return MockSnapshot(
      documents
          .where((snapshot) =>
              _firestore.hasSavedDocument(snapshot.reference.path))
          .toList(),
    );
  }

  List<MockDocumentSnapshot> _buildDocumentsForCollectionGroup(
      Map<String, dynamic> node, List<MockDocumentSnapshot> result,
      [String path = '']) {
    final pathSegments = path.split('/');
    for (final entry in node.entries) {
      if (entry.value is! Map<String, dynamic>) continue;
      if (pathSegments.last == _collectionId) {
        final documentReference = _documentReference(
            _firestore, path, entry.key, node, snapshotStreamControllerRoot);
        result.add(MockDocumentSnapshot(
            documentReference, entry.key, entry.value, true));
      }
      _buildDocumentsForCollectionGroup(
        entry.value,
        result,
        path.isEmpty ? entry.key : '$path/${entry.key}',
      );
    }
    return result;
=======
    final documents = root.entries
        .map((entry) {
          MockDocumentReference documentReference = _documentReference(
              _firestore,
              _path,
              entry.key,
              root,
              docsData,
              snapshotStreamControllerRoot);
          return MockDocumentSnapshot(
              documentReference,
              entry.key,
              docsData[documentReference.path] ?? <String, dynamic>{},
              _firestore.hasSavedDocument(documentReference.path));
        })
        .where(
            (snapshot) => _firestore.hasSavedDocument(snapshot.reference.path))
        .toList();
    return MockSnapshot(documents);
>>>>>>> fb40be22
  }

  static final Random _random = Random();
  static final String _autoIdCharacters =
      'ABCDEFGHIJKLMNOPQRSTUVWXYZabcdefghijklmnopqrstuvwxyz0123456789';
  static String _generateAutoId() {
    final maxIndex = _autoIdCharacters.length - 1;
    final autoId = List<int>.generate(20, (_) => _random.nextInt(maxIndex))
        .map((i) => _autoIdCharacters[i])
        .join();
    return autoId;
  }

  @override
  DocumentReference document([String path]) {
    final documentId = (path == null) ? _generateAutoId() : path;
    return _documentReference(_firestore, _path, documentId, root, docsData,
        snapshotStreamControllerRoot);
  }

  static DocumentReference _documentReference(
      MockFirestoreInstance firestore,
      String collectionFullPath,
      String documentId,
      Map<String, dynamic> root,
      Map<String, dynamic> docsData,
      Map<String, dynamic> snapshotStreamControllerRoot) {
    final fullPath = [collectionFullPath, documentId].join('/');
    return MockDocumentReference(
        firestore,
        fullPath,
        documentId,
        getSubpath(root, documentId),
        docsData,
        root,
        getSubpath(snapshotStreamControllerRoot, documentId));
  }

  @override
  Future<DocumentReference> add(Map<String, dynamic> data) async {
    final documentReference = document();
    await documentReference.updateData(data);

    _firestore.saveDocument(documentReference.path);
    QuerySnapshotStreamManager().fireSnapshotUpdate(path);
    fireSnapshotUpdate();
    return documentReference;
  }

  @override
  Stream<QuerySnapshot> snapshots({bool includeMetadataChanges = false}) {
    Future(() {
      fireSnapshotUpdate();
    });
    return snapshotStreamController.stream;
  }

  void fireSnapshotUpdate() {
<<<<<<< HEAD
    getDocuments().then((documents) => snapshotStreamController.add(documents));
=======
    final documents = root.entries.map((entry) {
      final documentReference = document(entry.key);
      return MockDocumentSnapshot(
          documentReference,
          entry.key,
          docsData[documentReference.path] ?? <String, dynamic>{},
          _firestore.hasSavedDocument(documentReference.path));
    }).toList();
    snapshotStreamController.add(MockSnapshot(documents));
>>>>>>> fb40be22
  }
}<|MERGE_RESOLUTION|>--- conflicted
+++ resolved
@@ -34,17 +34,9 @@
     return snapshotStreamControllerRoot[snapshotsStreamKey];
   }
 
-<<<<<<< HEAD
-  MockCollectionReference(
-      this._firestore, this._path, this.root, this.snapshotStreamControllerRoot,
-      {isCollectionGroup = false})
-      : _isCollectionGroup = isCollectionGroup,
-        super();
-=======
   MockCollectionReference(this._firestore, this._path, this.root, this.docsData,
-      this.snapshotStreamControllerRoot)
-      : super();
->>>>>>> fb40be22
+      this.snapshotStreamControllerRoot, {isCollectionGroup = false})
+      : _isCollectionGroup = isCollectionGroup, super();
 
   @override
   Firestore get firestore => _firestore;
@@ -75,16 +67,15 @@
   @override
   Future<QuerySnapshot> getDocuments(
       {Source source = Source.serverAndCache}) async {
-<<<<<<< HEAD
     var documents = <MockDocumentSnapshot>[];
     if (_isCollectionGroup) {
       documents = _buildDocumentsForCollectionGroup(root, []);
     } else {
       documents = root.entries.map((entry) {
         MockDocumentReference documentReference = _documentReference(
-            _firestore, _path, entry.key, root, snapshotStreamControllerRoot);
+            _firestore, _path, entry.key, root, docsData, snapshotStreamControllerRoot);
         return MockDocumentSnapshot(
-            documentReference, entry.key, entry.value, true);
+            documentReference, entry.key,  docsData[documentReference.path], _firestore.hasSavedDocument(documentReference.path),);
       }).toList();
     }
     return MockSnapshot(
@@ -103,9 +94,9 @@
       if (entry.value is! Map<String, dynamic>) continue;
       if (pathSegments.last == _collectionId) {
         final documentReference = _documentReference(
-            _firestore, path, entry.key, node, snapshotStreamControllerRoot);
+            _firestore, path, entry.key, node, docsData, snapshotStreamControllerRoot);
         result.add(MockDocumentSnapshot(
-            documentReference, entry.key, entry.value, true));
+            documentReference, entry.key, docsData[documentReference.path], _firestore.hasSavedDocument(documentReference.path), ));
       }
       _buildDocumentsForCollectionGroup(
         entry.value,
@@ -114,27 +105,6 @@
       );
     }
     return result;
-=======
-    final documents = root.entries
-        .map((entry) {
-          MockDocumentReference documentReference = _documentReference(
-              _firestore,
-              _path,
-              entry.key,
-              root,
-              docsData,
-              snapshotStreamControllerRoot);
-          return MockDocumentSnapshot(
-              documentReference,
-              entry.key,
-              docsData[documentReference.path] ?? <String, dynamic>{},
-              _firestore.hasSavedDocument(documentReference.path));
-        })
-        .where(
-            (snapshot) => _firestore.hasSavedDocument(snapshot.reference.path))
-        .toList();
-    return MockSnapshot(documents);
->>>>>>> fb40be22
   }
 
   static final Random _random = Random();
@@ -193,9 +163,7 @@
   }
 
   void fireSnapshotUpdate() {
-<<<<<<< HEAD
-    getDocuments().then((documents) => snapshotStreamController.add(documents));
-=======
+    // getDocuments().then((documents) => snapshotStreamController.add(documents));
     final documents = root.entries.map((entry) {
       final documentReference = document(entry.key);
       return MockDocumentSnapshot(
@@ -205,6 +173,5 @@
           _firestore.hasSavedDocument(documentReference.path));
     }).toList();
     snapshotStreamController.add(MockSnapshot(documents));
->>>>>>> fb40be22
   }
 }