import 'dart:async';
import 'dart:math';

import 'package:cloud_firestore/cloud_firestore.dart';
import 'package:cloud_firestore_mocks/cloud_firestore_mocks.dart';
import 'package:cloud_firestore_platform_interface/cloud_firestore_platform_interface.dart';

import 'mock_document_reference.dart';
import 'mock_document_snapshot.dart';
import 'mock_query.dart';
import 'mock_snapshot.dart';
import 'util.dart';

const snapshotsStreamKey = '_snapshots';

class MockCollectionReference extends MockQuery implements CollectionReference {
  final Map<String, dynamic> root;
  final Map<String, dynamic> snapshotStreamControllerRoot;
<<<<<<< HEAD
  final MockFirestoreInstance _firestore;
  String currentChildId = '';
  final String _path;
=======
>>>>>>> 120763b6

  // ignore: unused_field
  final CollectionReferencePlatform _delegate = null;

  StreamController<QuerySnapshot> get snapshotStreamController {
    if (!snapshotStreamControllerRoot.containsKey(snapshotsStreamKey)) {
      snapshotStreamControllerRoot[snapshotsStreamKey] =
          StreamController<QuerySnapshot>.broadcast();
    }
    return snapshotStreamControllerRoot[snapshotsStreamKey];
  }

  MockCollectionReference(
      this._firestore, this._path, this.root, this.snapshotStreamControllerRoot)
      : super(
            _firestore,
            root.entries
                .map((entry) {
                  MockDocumentReference documentReference = _documentReference(
                      _firestore,
                      _path,
                      entry.key,
                      root,
                      snapshotStreamControllerRoot);
                  return MockDocumentSnapshot(
                      documentReference,
                      entry.key,
                      entry.value,
                      _firestore.hasSavedDocument(documentReference.path));
                })
                .where((snapshot) =>
                    _firestore.hasSavedDocument(snapshot.reference.path))
                .toList());

  static final Random _random = Random();
  static final String _autoIdCharacters =
      'ABCDEFGHIJKLMNOPQRSTUVWXYZabcdefghijklmnopqrstuvwxyz0123456789';
  static String _generateAutoId() {
    final maxIndex = _autoIdCharacters.length - 1;
    final autoId = List<int>.generate(20, (_) => _random.nextInt(maxIndex))
        .map((i) => _autoIdCharacters[i])
        .join();
    return autoId;
  }

  @override
  DocumentReference document([String path]) {
    final documentId = (path == null) ? _generateAutoId() : path;
    return _documentReference(
        _firestore, _path, documentId, root, snapshotStreamControllerRoot);
  }

  static DocumentReference _documentReference(
      MockFirestoreInstance firestore,
      String collectionFullPath,
      String documentId,
      Map<String, dynamic> root,
      Map<String, dynamic> snapshotStreamControllerRoot) {
    final fullPath = [collectionFullPath, documentId].join('/');
    return MockDocumentReference(
        firestore,
        fullPath,
        documentId,
        getSubpath(root, documentId),
        root,
        getSubpath(snapshotStreamControllerRoot, documentId));
  }

  @override
  Future<DocumentReference> add(Map<String, dynamic> data) {
    final childId = _generateAutoId();
    final keysWithDateTime = data.keys.where((key) => data[key] is DateTime);
    for (final key in keysWithDateTime) {
      data[key] = Timestamp.fromDate(data[key]);
    }
<<<<<<< HEAD
    root[currentChildId] = data;

    final documentReference = document(currentChildId);
    _firestore.saveDocument(documentReference.path);

    fireSnapshotUpdate();
    return Future.value(documentReference);
=======
    root[childId] = data;
    fireSnapshotUpdate();
    return Future.value(document(childId));
>>>>>>> 120763b6
  }

  @override
  Stream<QuerySnapshot> snapshots({bool includeMetadataChanges = false}) {
    Future(() {
      fireSnapshotUpdate();
    });
    return snapshotStreamController.stream;
  }

  fireSnapshotUpdate() {
    final documents = root.entries.map((entry) {
      final documentReference = document(entry.key);
      return MockDocumentSnapshot(documentReference, entry.key, entry.value,
          _firestore.hasSavedDocument(documentReference.path));
    }).toList();
    snapshotStreamController.add(MockSnapshot(documents));
  }
}<|MERGE_RESOLUTION|>--- conflicted
+++ resolved
@@ -16,12 +16,9 @@
 class MockCollectionReference extends MockQuery implements CollectionReference {
   final Map<String, dynamic> root;
   final Map<String, dynamic> snapshotStreamControllerRoot;
-<<<<<<< HEAD
   final MockFirestoreInstance _firestore;
-  String currentChildId = '';
+  /// Path from the root to this collection. For example "users/USER0004/friends"
   final String _path;
-=======
->>>>>>> 120763b6
 
   // ignore: unused_field
   final CollectionReferencePlatform _delegate = null;
@@ -97,19 +94,13 @@
     for (final key in keysWithDateTime) {
       data[key] = Timestamp.fromDate(data[key]);
     }
-<<<<<<< HEAD
-    root[currentChildId] = data;
+    root[childId] = data;
 
-    final documentReference = document(currentChildId);
+    final documentReference = document(childId);
     _firestore.saveDocument(documentReference.path);
 
     fireSnapshotUpdate();
     return Future.value(documentReference);
-=======
-    root[childId] = data;
-    fireSnapshotUpdate();
-    return Future.value(document(childId));
->>>>>>> 120763b6
   }
 
   @override
