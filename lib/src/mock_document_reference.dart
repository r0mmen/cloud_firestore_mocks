--- conflicted
+++ resolved
@@ -42,15 +42,11 @@
 
   @override
   Future<void> updateData(Map<String, dynamic> data) {
-<<<<<<< HEAD
+    validateDocumentValue(data);
     // Copy data so that subsequent change to `data` should not affect the data
     // stored in mock document.
     final copy = deepCopy(data);
     copy.forEach((key, value) {
-=======
-    validateDocumentValue(data);
-    data.forEach((key, value) {
->>>>>>> 2d46ad1c
       // document == root if key is not a composite key
       final document = _findNestedDocumentToUpdate(key);
       if (document != root) {
@@ -127,49 +123,4 @@
     return Stream.value(
         MockDocumentSnapshot(this, _documentId, root, _exists()));
   }
-}
-
-/// Copies data replicating its inner Maps and Lists.
-dynamic deepCopy(dynamic fromData) {
-  if (fromData is Map<String, dynamic>) {
-    final toMap = Map<String, dynamic>.from(fromData);
-    toMap.forEach((key, value) {
-      toMap[key] = deepCopy(value);
-    });
-    return toMap;
-  } else if (fromData is List) {
-    return fromData.map((v) => deepCopy(v)).toList();
-  } else {
-    return fromData;
-  }
-}
-
-/// Throws ArgumentError when the value is not a Cloud Firestore's supported
-/// data types.
-/// https://firebase.google.com/docs/firestore/manage-data/data-types
-void validateDocumentValue(dynamic value) {
-  if (value is bool || // Boolean
-      value is Blob || // Bytes
-      value is DateTime ||
-      value is Timestamp ||
-      value is double || // Floating-point number
-      value is GeoPoint || // Geographical point
-      value is int ||
-      value == null ||
-      value is DocumentReference ||
-      value is String) {
-    // supported data types
-    return;
-  } else if (value is List) {
-    for (final element in value) {
-      validateDocumentValue(element);
-    }
-    return;
-  } else if (value is Map<String, dynamic>) {
-    for (final element in value.values) {
-      validateDocumentValue(element);
-    }
-    return;
-  }
-  throw ArgumentError.value(value);
 }