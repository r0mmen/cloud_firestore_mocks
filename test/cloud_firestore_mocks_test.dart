--- conflicted
+++ resolved
@@ -59,197 +59,6 @@
       });
       expect(instance.dump(), equals(expectedDumpAfterSuccessiveAddData));
     });
-<<<<<<< HEAD
-    test('nested calls to setData work', () async {
-      final firestore = MockFirestoreInstance();
-      await firestore
-          .collection('userProfiles')
-          .document('a')
-          .collection('relationship')
-          .document('1')
-          .setData({'label': 'relationship1'});
-      await firestore
-          .collection('userProfiles')
-          .document('a')
-          .collection('relationship')
-          .document('2')
-          .setData({'label': 'relationship2'});
-      expect(
-          firestore
-              .collection('userProfiles')
-              .document('a')
-              .collection('relationship')
-              .snapshots(),
-          emits(QuerySnapshotMatcher([
-            DocumentSnapshotMatcher('1', {
-              'label': 'relationship1',
-            }),
-            DocumentSnapshotMatcher('2', {
-              'label': 'relationship2',
-            })
-          ])));
-    });
-    test('FieldValue.delete() deletes key values', () async {
-      final firestore = MockFirestoreInstance();
-      firestore.setupFieldValueFactory();
-      await firestore.document('root').setData({'flower': 'rose'});
-      await firestore.document('root').setData({'flower': FieldValue.delete()});
-      final document = await firestore.document('root').get();
-      expect(document.data.isEmpty, equals(true));
-    });
-    test('Snapshots returns a Stream of Snapshots', () async {
-      final instance = MockFirestoreInstance();
-      await instance.collection('users').document(uid).setData({
-        'name': 'Bob',
-      });
-      expect(
-          instance.collection('users').snapshots(),
-          emits(QuerySnapshotMatcher([
-            DocumentSnapshotMatcher('abc', {
-              'name': 'Bob',
-            })
-          ])));
-    });
-    test('Snapshots returns a Stream of Snapshot', () async {
-      final instance = MockFirestoreInstance();
-      await instance.collection('users').document(uid).setData({
-        'name': 'Bob',
-      });
-      expect(
-          instance.collection('users').document(uid).snapshots(),
-          emits(DocumentSnapshotMatcher('abc', {
-            'name': 'Bob',
-          })));
-    });
-    test('Chained where queries return the correct snapshots', () async {
-      final instance = MockFirestoreInstance();
-      final bookmarks = await instance
-          .collection('users')
-          .document(uid)
-          .collection('bookmarks');
-      await bookmarks.add({
-        'hidden': false,
-      });
-      await bookmarks.add({
-        'tag': 'mostrecent',
-        'hidden': false,
-      });
-      await bookmarks.add({
-        'hidden': false,
-      });
-      await bookmarks.add({
-        'tag': 'mostrecent',
-        'hidden': true,
-      });
-      instance
-          .collection('users')
-          .document(uid)
-          .collection('bookmarks')
-          .where('hidden', isEqualTo: false)
-          .where('tag', isEqualTo: 'mostrecent')
-          .snapshots()
-          .listen(expectAsync1((QuerySnapshot snapshot) {
-        expect(snapshot.documents.length, equals(1));
-        expect(snapshot.documents.first.data['tag'], equals('mostrecent'));
-      }));
-    });
-    test(
-        'Snapshots sets exists property to false if the document does not exist',
-        () async {
-      final instance = MockFirestoreInstance();
-      await instance.collection('users').document(uid).setData({
-        'name': 'Bob',
-      });
-      instance
-          .collection('users')
-          .document('doesnotexist')
-          .snapshots()
-          .listen(expectAsync1((document) {
-        expect(document.exists, equals(false));
-      }));
-    });
-
-    test('Snapshots sets exists property to true if the document does  exist',
-        () async {
-      final instance = MockFirestoreInstance();
-      await instance.collection('users').document(uid).setData({
-        'name': 'Bob',
-      });
-      instance
-          .collection('users')
-          .document(uid)
-          .snapshots()
-          .listen(expectAsync1((document) {
-        expect(document.exists, equals(true));
-      }));
-    });
-
-    test('Snapshots returns a Stream of Snapshots upon each change', () async {
-      final instance = MockFirestoreInstance();
-      expect(
-          instance.collection('users').snapshots(),
-          emits(QuerySnapshotMatcher([
-            DocumentSnapshotMatcher('z', {
-              'name': 'Bob',
-            })
-          ])));
-      await instance.collection('users').add({
-        'name': 'Bob',
-      });
-    });
-    test('Stores DateTime and returns Timestamps', () async {
-      // As per Firebase's implementation.
-      final instance = MockFirestoreInstance();
-      final now = DateTime.now();
-      // Store a DateTime.
-      await instance.collection('messages').add({
-        'content': 'hello!',
-        'uid': uid,
-        'timestamp': now,
-      });
-      // Expect a Timestamp.
-      expect(
-          instance.collection('messages').snapshots(),
-          emits(QuerySnapshotMatcher([
-            DocumentSnapshotMatcher('z', {
-              'content': 'hello!',
-              'uid': uid,
-              'timestamp': Timestamp.fromDate(now),
-            })
-          ])));
-    });
-    test('Where(field, isGreaterThan: ...)', () async {
-      final instance = MockFirestoreInstance();
-      final now = DateTime.now();
-      await instance.collection('messages').add({
-        'content': 'hello!',
-        'uid': uid,
-        'timestamp': now,
-      });
-      // Test that there is one result.
-      expect(
-          instance
-              .collection('messages')
-              .where('timestamp',
-                  isGreaterThan: now.subtract(Duration(seconds: 1)))
-              .snapshots(),
-          emits(QuerySnapshotMatcher([
-            DocumentSnapshotMatcher('z', {
-              'content': 'hello!',
-              'uid': uid,
-              'timestamp': Timestamp.fromDate(now),
-            })
-          ])));
-      // Filter out everything and check that there is no result.
-      expect(
-          instance
-              .collection('messages')
-              .where('timestamp', isGreaterThan: now.add(Duration(seconds: 1)))
-              .snapshots(),
-          emits(QuerySnapshotMatcher([])));
-    });
-=======
->>>>>>> 3036066c
   });
   test('nested calls to setData work', () async {
     final firestore = MockFirestoreInstance();
