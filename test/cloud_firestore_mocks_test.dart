--- conflicted
+++ resolved
@@ -400,56 +400,6 @@
     expect(timeDiff, lessThan(1000));
   });
 
-<<<<<<< HEAD
-  test('auto generate ID', () async {
-    final firestore = MockFirestoreInstance();
-    firestore.setupFieldValueFactory();
-
-    final reference1 = firestore.collection('users').document();
-    final document1Id = reference1.documentID;
-    final reference2 = firestore.collection('users').document();
-    expect(document1Id, isNot(reference2.documentID));
-
-    await reference1.setData({
-      'someField': 'someValue',
-    });
-    final snapshot1 = await reference1.get();
-    expect(snapshot1.exists, true);
-    // reference2 is not saved
-    final snapshot2 = await reference2.get();
-    expect(snapshot2.exists, false);
-
-    final snapshot =
-        await firestore.collection('users').document(document1Id).get();
-    expect(snapshot['someField'], 'someValue');
-
-    QuerySnapshot querySnapshot =
-        await firestore.collection('users').getDocuments();
-    // TODO: assert result length size. It should be 1.
-    // https://github.com/atn832/cloud_firestore_mocks/issues/20
-    expect(querySnapshot.documents.first['someField'], 'someValue');
-  });
-
-  test('Snapshot before saving data', () async {
-    final firestore = MockFirestoreInstance();
-    firestore.setupFieldValueFactory();
-
-    // These documents are not saved
-    final nonExistentId = 'salkdjfaarecikvdiko0';
-    final snapshot1 =
-        await firestore.collection('users').document(nonExistentId).get();
-    expect(snapshot1, isNotNull);
-    expect(snapshot1.documentID, nonExistentId);
-    // TODO: data field should be null before the document is saved
-    // https://github.com/atn832/cloud_firestore_mocks/issues/21
-    // expect(snapshot1.data, isNull);
-    expect(snapshot1.exists, false);
-
-    final snapshot2 = await firestore.collection('users').document().get();
-    expect(snapshot2, isNotNull);
-    expect(snapshot2.documentID.length, 20);
-    expect(snapshot2.exists, false);
-=======
   test('setData to nested documents', () async {
     final instance = MockFirestoreInstance()..setupFieldValueFactory();
     await instance.collection('users').document(uid).setData({
@@ -541,7 +491,56 @@
     final fooName = foo['name'] as Map<dynamic, dynamic>;
     final fooNameFirstName = fooName['firstName'] as String;
     expect(fooNameFirstName, 'Tomo');
->>>>>>> 4ac49b35
+  });
+
+  test('auto generate ID', () async {
+    final firestore = MockFirestoreInstance();
+    firestore.setupFieldValueFactory();
+
+    final reference1 = firestore.collection('users').document();
+    final document1Id = reference1.documentID;
+    final reference2 = firestore.collection('users').document();
+    expect(document1Id, isNot(reference2.documentID));
+
+    await reference1.setData({
+      'someField': 'someValue',
+    });
+    final snapshot1 = await reference1.get();
+    expect(snapshot1.exists, true);
+    // reference2 is not saved
+    final snapshot2 = await reference2.get();
+    expect(snapshot2.exists, false);
+
+    final snapshot =
+        await firestore.collection('users').document(document1Id).get();
+    expect(snapshot['someField'], 'someValue');
+
+    QuerySnapshot querySnapshot =
+        await firestore.collection('users').getDocuments();
+    // TODO: assert result length size. It should be 1.
+    // https://github.com/atn832/cloud_firestore_mocks/issues/20
+    expect(querySnapshot.documents.first['someField'], 'someValue');
+  });
+
+  test('Snapshot before saving data', () async {
+    final firestore = MockFirestoreInstance();
+    firestore.setupFieldValueFactory();
+
+    // These documents are not saved
+    final nonExistentId = 'salkdjfaarecikvdiko0';
+    final snapshot1 =
+        await firestore.collection('users').document(nonExistentId).get();
+    expect(snapshot1, isNotNull);
+    expect(snapshot1.documentID, nonExistentId);
+    // TODO: data field should be null before the document is saved
+    // https://github.com/atn832/cloud_firestore_mocks/issues/21
+    // expect(snapshot1.data, isNull);
+    expect(snapshot1.exists, false);
+
+    final snapshot2 = await firestore.collection('users').document().get();
+    expect(snapshot2, isNotNull);
+    expect(snapshot2.documentID.length, 20);
+    expect(snapshot2.exists, false);
   });
 }
 
